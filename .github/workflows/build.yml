# This workflow will install Python dependencies, run tests and lint with a variety of Python versions
# For more information see: https://help.github.com/actions/language-and-framework-guides/using-python-with-github-actions

name: Build

on:
  push:
    branches: ['main']
    paths:
      - 'autogen/**'
      - 'test/**'
      - '.github/workflows/build.yml'
      - 'setup.py'
  pull_request:
    branches: ['main']
  merge_group:
    types: [checks_requested]

concurrency:
  group: ${{ github.workflow }}-${{ github.ref }}-${{ github.head_ref }}
  cancel-in-progress: ${{ github.ref != 'refs/heads/main' }}

jobs:
  build:

    runs-on: ${{ matrix.os }}
    strategy:
      fail-fast: false
      matrix:
        os: [ubuntu-latest, macos-latest, windows-2019]
        python-version: ["3.8", "3.9", "3.10", "3.11"]
    steps:
      - uses: actions/checkout@v3
      - name: Set up Python ${{ matrix.python-version }}
        uses: actions/setup-python@v4
        with:
          python-version: ${{ matrix.python-version }}
      - name: Install packages and dependencies
        run: |
          python -m pip install --upgrade pip wheel
          pip install -e .
          python -c "import autogen"
          pip install -e. pytest
          pip uninstall -y openai
      - name: Test with pytest
        if: matrix.python-version != '3.10'
        run: |
          pytest test
      - name: Coverage
        if: matrix.python-version == '3.10'
        run: |
<<<<<<< HEAD
          pip install -e.[mathchat,test]
=======
          pip install -e .[mathchat,test]
>>>>>>> 0dd0fc5a
          pip uninstall -y openai
          coverage run -a -m pytest test
          coverage xml
      - name: Upload coverage to Codecov
        if: matrix.python-version == '3.10'
        uses: codecov/codecov-action@v3
        with:
          file: ./coverage.xml
          flags: unittests<|MERGE_RESOLUTION|>--- conflicted
+++ resolved
@@ -41,6 +41,7 @@
           pip install -e .
           python -c "import autogen"
           pip install -e. pytest
+          pip install -e. pytest
           pip uninstall -y openai
       - name: Test with pytest
         if: matrix.python-version != '3.10'
@@ -49,11 +50,7 @@
       - name: Coverage
         if: matrix.python-version == '3.10'
         run: |
-<<<<<<< HEAD
-          pip install -e.[mathchat,test]
-=======
           pip install -e .[mathchat,test]
->>>>>>> 0dd0fc5a
           pip uninstall -y openai
           coverage run -a -m pytest test
           coverage xml
